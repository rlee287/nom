--- conflicted
+++ resolved
@@ -416,7 +416,6 @@
   }
 }
 
-<<<<<<< HEAD
 impl<'a,'b> FindToken<&'a[u8]> for &'b u8 {
   fn find_token(&self, input: &[u8]) -> bool {
     for &i in input.iter() {
@@ -426,16 +425,12 @@
   }
 }
 
-#[cfg(not(feature = "core"))]
 impl<'a,'b> FindToken<&'a str> for &'b u8 {
   fn find_token(&self, input: &str) -> bool {
     self.find_token(str::as_bytes(input))
   }
 }
 
-#[cfg(not(feature = "core"))]
-=======
->>>>>>> 7a82d291
 impl<'a> FindToken<&'a str> for char {
   fn find_token(&self, input: &str) -> bool {
     for i in input.chars() {
